--- conflicted
+++ resolved
@@ -70,11 +70,8 @@
 
 setuptools.setup(
     name="ttkbootstrap",
-<<<<<<< HEAD
     version="1.5.1.3",
-=======
-    version="1.5.1.2",
->>>>>>> 2a966f12
+
     author="Israel Dryer",
     author_email="israel.dryer@gmail.com",
     description="A supercharged theme extension for tkinter that enables on-demand modern flat style themes inspired by Bootstrap.",
