--- conflicted
+++ resolved
@@ -52,19 +52,10 @@
         master = toplevel.master
         x = master.winfo_rootx()
         y = master.winfo_rooty()
-<<<<<<< HEAD
         toplevel.geometry(f"+{x}+{y}")
 
     def show(self, position=None):
         """Show the popup dialog
-
-=======
-        toplevel.geometry(f'+{x}+{y}')
-
-    def show(self, position=None):
-        """Show the popup dialog
-        
->>>>>>> 503eb1bb
         Parameters:
 
             position: Tuple[int, int]
@@ -80,11 +71,7 @@
         else:
             try:
                 x, y = position
-<<<<<<< HEAD
-                self._toplevel.geometry(f"+{x}+{y}")
-=======
                 self._toplevel.geometry(f'+{x}+{y}')
->>>>>>> 503eb1bb
             except:
                 self._locate()
 
@@ -852,11 +839,7 @@
 
     def _set_window_position(self):
         """Move the window the to bottom-right of the parent widget, or
-<<<<<<< HEAD
-        the top-left corner of the master window if no parent is
-=======
         the top-left corner of the master window if no parent is 
->>>>>>> 503eb1bb
         provided.
         """
         if self.parent:
